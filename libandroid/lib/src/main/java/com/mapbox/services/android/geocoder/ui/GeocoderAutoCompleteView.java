package com.mapbox.services.android.geocoder.ui;

import android.content.Context;
import android.graphics.drawable.Drawable;
import android.support.v4.content.ContextCompat;
import android.util.AttributeSet;
import android.view.MotionEvent;
import android.view.View;
import android.widget.AdapterView;
import android.widget.AutoCompleteTextView;

import com.mapbox.services.android.R;
import com.mapbox.services.geocoding.v5.models.CarmenFeature;
import com.mapbox.services.commons.models.Position;

/**
 * An editable text view that shows geocoder result suggestions automatically
 * while the user is typing. The list of suggestions is displayed in a drop
 * down menu from which the user can choose an item and you can listen to and
 * act upon which item they chose
 *
 * @see <a href="https://developer.android.com/reference/android/widget/AutoCompleteTextView.html">Android AutoCompleteTextView</a>
 * @see <a href="https://www.mapbox.com/android-sdk/examples/geocoding/">Mapbox example</a>
 * @since 1.0.0
 */
public class GeocoderAutoCompleteView extends AutoCompleteTextView {

    private final static int DEFAULT_NUMBER_OF_LINES = 1;

    private GeocoderAdapter adapter;

    public interface OnFeatureListener {
        void OnFeatureClick(CarmenFeature feature);
    }

    private OnFeatureListener onFeatureListener = null;

    public GeocoderAutoCompleteView(Context context, AttributeSet attrs) {
        super(context, attrs);

        // Set custom adapter
        adapter = new GeocoderAdapter(context);
        setAdapter(adapter);

        // Set number of lines
        setLines(DEFAULT_NUMBER_OF_LINES);

        // Set click listener
        setOnItemClickListener(new AdapterView.OnItemClickListener() {
            @Override
            public void onItemClick(AdapterView<?> parent, View view, int position, long id) {
                CarmenFeature result = adapter.getItem(position);
                setText(result.toString());

                // Notify subscribers
                if (onFeatureListener != null) {
                    onFeatureListener.OnFeatureClick(result);
                }
            }
        });

        // Add clear button to autocomplete
        final Drawable imgClearButton = ContextCompat.getDrawable(context, R.drawable.ic_clear_black_24dp);
        setCompoundDrawablesWithIntrinsicBounds(null, null, imgClearButton, null);
        setOnTouchListener(new View.OnTouchListener() {
            @Override
            public boolean onTouch(View v, MotionEvent event) {
                GeocoderAutoCompleteView et = (GeocoderAutoCompleteView) v;
                if (et.getCompoundDrawables()[2] == null)
                    return false;
                if (event.getAction() != MotionEvent.ACTION_UP)
                    return false;
                if (event.getX() > et.getWidth() - et.getPaddingRight() - imgClearButton.getIntrinsicWidth()) {
                    setText("");
                }
                return false;
            }
        });
    }

    /*
     * Setters
     */

    /**
     * You'll need to have a Mapbox access token to use the geocoding API within MAS.
     *
     * @param accessToken Your Mapbox access token
     * @see <a href="https://www.mapbox.com/help/define-access-token/">Mapbox access token</a>
     * @since 1.0.0
     */
    public void setAccessToken(String accessToken) {
        adapter.setAccessToken(accessToken);
    }

    /**
     * Configure the geocoder type, pass in one of the constants found within
     * {@link com.mapbox.services.geocoding.v5.GeocodingCriteria}.
     *
     * @param type String containing "place", "poi", "neighborhood", etc.
     * @see <a href="https://www.mapbox.com/api-documentation/#request-format">Geocoding API documentation</a>
     * @since 1.0.0
     */
    public void setType(String type) {
        adapter.setType(type);
    }

<<<<<<< HEAD
    /**
     * Location around which to bias geocoder results.
     *
     * @param position {@link Position} coordinate.
     * @see <a href="https://www.mapbox.com/api-documentation/#request-format">Geocoding API documentation</a>
     * @since 1.0.0
     */
=======
    public void setBbox(Position northeast, Position southwest){
        adapter.setBbox(southwest.getLongitude(), southwest.getLatitude(),
                northeast.getLongitude(), northeast.getLatitude());
    }

    public void setBbox(double minX, double minY, double  maxX, double  maxY){
        adapter.setBbox(minX, minY, maxX, maxY);
    }

>>>>>>> bf2582b5
    public void setProximity(Position position) {
        adapter.setProximity(position);
    }

    /**
     * Sets the listener that will be notified when the user clicks an item in the drop down list.
     *
     * @param onFeatureListener the item click listener.
     * @since 1.0.0
     */
    public void setOnFeatureListener(OnFeatureListener onFeatureListener) {
        this.onFeatureListener = onFeatureListener;
    }
}<|MERGE_RESOLUTION|>--- conflicted
+++ resolved
@@ -105,7 +105,31 @@
         adapter.setType(type);
     }
 
-<<<<<<< HEAD
+    /**
+     * Bounding box within which to limit results.
+     *
+     * @param northeast The top right hand corner of your bounding box when the map is pointed north.
+     * @param southwest The bottom left hand corner of your bounding box when the map is pointed north.
+     * @since 2.0.0
+     */
+    public void setBbox(Position northeast, Position southwest) {
+        adapter.setBbox(southwest.getLongitude(), southwest.getLatitude(),
+                northeast.getLongitude(), northeast.getLatitude());
+    }
+
+    /**
+     * Bounding box within which to limit results.
+     *
+     * @param minX Bottom of bounding box when map is pointed north.
+     * @param minY Left of bounding box when map is pointed north.
+     * @param maxX Top of bounding box when map is pointed north.
+     * @param maxY Right of bounding box when map is pointed north.
+     * @since 2.0.0
+     */
+    public void setBbox(double minX, double minY, double maxX, double maxY) {
+        adapter.setBbox(minX, minY, maxX, maxY);
+    }
+
     /**
      * Location around which to bias geocoder results.
      *
@@ -113,17 +137,6 @@
      * @see <a href="https://www.mapbox.com/api-documentation/#request-format">Geocoding API documentation</a>
      * @since 1.0.0
      */
-=======
-    public void setBbox(Position northeast, Position southwest){
-        adapter.setBbox(southwest.getLongitude(), southwest.getLatitude(),
-                northeast.getLongitude(), northeast.getLatitude());
-    }
-
-    public void setBbox(double minX, double minY, double  maxX, double  maxY){
-        adapter.setBbox(minX, minY, maxX, maxY);
-    }
-
->>>>>>> bf2582b5
     public void setProximity(Position position) {
         adapter.setProximity(position);
     }
